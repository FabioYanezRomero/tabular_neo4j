"""High-level helpers for invoking language models."""

from typing import Dict, Any

from Tabular_to_Neo4j.config import LLM_CONFIGS
from Tabular_to_Neo4j.utils.logging_config import get_logger
from Tabular_to_Neo4j.utils.llm_api import (
    LMSTUDIO_AVAILABLE,
    load_llm_for_state,
    get_model_info,
    list_loaded_models,
)
from Tabular_to_Neo4j.utils.prompt_utils import (
    save_prompt_sample,
    format_prompt,
)
from Tabular_to_Neo4j.utils.response_utils import extract_json_from_llm_response

logger = get_logger(__name__)

__all__ = [
    "format_prompt",
    "call_llm_with_state",
    "call_llm_with_json_output",
    "reset_prompt_sample_directory",
    "save_prompt_sample",
    "get_model_info",
    "list_loaded_models",
]

from Tabular_to_Neo4j.utils.prompt_utils import (
    reset_prompt_sample_directory,
)  # noqa: E402


def call_llm_with_state(state_name: str, prompt: str) -> str:
    """Call the LLM for a specific pipeline state."""
    try:
        template_name = f"{state_name}_prompt.txt"
        save_prompt_sample(template_name, prompt, {"state_name": state_name})
        logger.debug("Saved prompt sample for state '%s'", state_name)
    except Exception as exc:  # pragma: no cover - best effort
        logger.warning(
            "Failed to save prompt sample for state '%s': %s", state_name, exc
        )

    with load_llm_for_state(state_name) as llm_func:
        response = llm_func(prompt)
        try:
            save_prompt_sample(
                f"{state_name}_response.txt",
                response,
                {"state_name": state_name},
                is_template=False,
            )
            logger.debug("Saved response sample for state '%s'", state_name)
        except Exception as exc:  # pragma: no cover - best effort
            logger.warning(
                "Failed to save response sample for state '%s': %s", state_name, exc
            )
        return response


def call_llm_with_json_output(
<<<<<<< HEAD
    prompt: str,
    state_name: str = None,
    **kwargs,
) -> Dict[str, Any]:
    """
    Call the LLM and parse the response as JSON.
    
    Args:
        prompt: The prompt to send to the LLM
        state_name: The name of the state to use the LLM for
        **kwargs: Optional parameters for future extensions
        
    Returns:
        The parsed JSON response as a dictionary
    """
    # If no state is specified, use a default state
=======
    prompt: str, state_name: str | None = None
) -> Dict[str, Any]:
    """Call the LLM and parse the response as JSON."""
>>>>>>> ab8c3d43
    if state_name is None:
        state_name = next(iter(LLM_CONFIGS.keys()), None)

    try:
        template_name = f"{state_name}_original_prompt.txt"
        save_prompt_sample(template_name, prompt, {"state_name": state_name})
    except Exception as exc:  # pragma: no cover - best effort
        logger.warning(
            "Failed to save original prompt sample for state '%s': %s", state_name, exc
        )

    if LMSTUDIO_AVAILABLE:
        try:
            json_prompt = (
                f"{prompt}\n\nPlease provide your response in valid JSON format."
            )
            try:
                template_name = f"{state_name}_json_prompt.txt"
                save_prompt_sample(
                    template_name, json_prompt, {"state_name": state_name}
                )
            except Exception as exc:  # pragma: no cover - best effort
                logger.warning(
                    "Failed to save JSON prompt sample for state '%s': %s",
                    state_name,
                    exc,
                )
            from Tabular_to_Neo4j.utils.lmstudio_client import get_lmstudio_client

            client = get_lmstudio_client()
            logger.debug("Calling LMStudio API for state '%s'", state_name)
            response = client.completion(json_prompt)
            response_text = client.extract_completion_text(response)
            try:
                save_prompt_sample(
                    f"{state_name}_json_response.txt",
                    response_text,
                    {"state_name": state_name},
                    is_template=False,
                )
            except Exception as exc:  # pragma: no cover - best effort
                logger.warning(
                    "Failed to save JSON response sample for state '%s': %s",
                    state_name,
                    exc,
                )
            json_data = extract_json_from_llm_response(response_text)
            if json_data:
                return json_data
            logger.warning(
                "Failed to parse JSON response from LMStudio for state '%s'. Response: %s",
                state_name,
                response_text,
            )
            retry_prompt = f"{prompt}\n\nYou MUST respond with ONLY valid JSON. No other text. No markdown formatting."
            try:
                template_name = f"{state_name}_retry_prompt.txt"
                save_prompt_sample(
                    template_name, retry_prompt, {"state_name": state_name}
                )
            except Exception as exc:  # pragma: no cover - best effort
                logger.warning(
                    "Failed to save retry prompt sample for state '%s': %s",
                    state_name,
                    exc,
                )
            retry_response = client.completion(retry_prompt)
            retry_text = client.extract_completion_text(retry_response)
            try:
                save_prompt_sample(
                    f"{state_name}_retry_response.txt",
                    retry_text,
                    {"state_name": state_name},
                    is_template=False,
                )
            except Exception as exc:  # pragma: no cover - best effort
                logger.warning(
                    "Failed to save retry response sample for state '%s': %s",
                    state_name,
                    exc,
                )
            retry_json = extract_json_from_llm_response(retry_text)
            if retry_json:
                return retry_json
            logger.error(
                "Failed to parse JSON from retry response from LMStudio for state '%s'. Response: %s",
                state_name,
                retry_text,
            )
            return {}
        except Exception as exc:
            logger.error("Error using LMStudio for state '%s': %s", state_name, exc)
            logger.warning("Falling back to default LLM provider")

    json_prompt = f"{prompt}\n\nPlease provide your response in valid JSON format."
    try:
        template_name = f"{state_name}_json_prompt.txt"
        save_prompt_sample(template_name, json_prompt, {"state_name": state_name})
    except Exception as exc:  # pragma: no cover - best effort
        logger.warning(
            "Failed to save JSON prompt sample for state '%s': %s", state_name, exc
        )
    response = call_llm_with_state(state_name, json_prompt)
    try:
        json_data = extract_json_from_llm_response(response)
        if json_data:
            return json_data
        logger.warning(
            "Failed to parse JSON response for state '%s'. Response: %s",
            state_name,
            response,
        )
        retry_prompt = f"{prompt}\n\nYou MUST respond with ONLY valid JSON. No other text. No markdown formatting."
        try:
            template_name = f"{state_name}_retry_prompt.txt"
            save_prompt_sample(template_name, retry_prompt, {"state_name": state_name})
        except Exception as exc:  # pragma: no cover - best effort
            logger.warning(
                "Failed to save retry prompt sample for state '%s': %s", state_name, exc
            )
        retry_response = call_llm_with_state(state_name, retry_prompt)
        retry_json = extract_json_from_llm_response(retry_response)
        if retry_json:
            return retry_json
        logger.error(
            "Failed to parse JSON from retry response for state '%s'. Response: %s",
            state_name,
            retry_response,
        )
        return {}
    except Exception as exc:
        logger.error("Error parsing JSON response for state '%s': %s", state_name, exc)
        return {"error": str(exc), "raw_response": response}<|MERGE_RESOLUTION|>--- conflicted
+++ resolved
@@ -62,7 +62,6 @@
 
 
 def call_llm_with_json_output(
-<<<<<<< HEAD
     prompt: str,
     state_name: str = None,
     **kwargs,
@@ -79,11 +78,9 @@
         The parsed JSON response as a dictionary
     """
     # If no state is specified, use a default state
-=======
     prompt: str, state_name: str | None = None
 ) -> Dict[str, Any]:
     """Call the LLM and parse the response as JSON."""
->>>>>>> ab8c3d43
     if state_name is None:
         state_name = next(iter(LLM_CONFIGS.keys()), None)
 
