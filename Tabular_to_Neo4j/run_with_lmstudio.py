#!/usr/bin/env python3
"""
Script to run the Tabular to Neo4j converter with LMStudio integration.
"""

import argparse
import os
import sys
import time
from pathlib import Path

from Tabular_to_Neo4j.utils.logging_config import get_logger, setup_logging

logger = get_logger(__name__)

# Add the repository root to the Python path if needed
repo_root = Path(__file__).parent.absolute()
if str(repo_root.parent) not in sys.path:
    sys.path.insert(0, str(repo_root.parent))

from Tabular_to_Neo4j.utils.check_lmstudio import check_lmstudio_connection

def main():
    """
    Main entry point for running with LMStudio integration.
    """
    parser = argparse.ArgumentParser(description='Run Tabular to Neo4j converter with LMStudio integration.')
    parser.add_argument('csv_file', help='Path to the CSV file to analyze')
    parser.add_argument('--output', '-o', help='Path to save the results')
    parser.add_argument('--verbose', '-v', action='store_true', help='Print verbose output')
    parser.add_argument('--lmstudio-host', default=os.environ.get('LMSTUDIO_HOST', 'host.docker.internal'), 
                      help='LMStudio host address (default: from env or host.docker.internal)')
    parser.add_argument('--lmstudio-port', type=int, default=int(os.environ.get('LMSTUDIO_PORT', 1234)), 
                      help='LMStudio port number (default: from env or 1234)')
    parser.add_argument('--retries', type=int, default=3, help='Number of connection retries')
    parser.add_argument('--save-node-outputs', '-s', action='store_true',
                      help='Save the output of each node to files')
    parser.add_argument('--output-dir', '-d', default="samples",
                      help='Directory to save node outputs to (default: samples)')
    
    args = parser.parse_args()

<<<<<<< HEAD
    # Set environment variables for LMStudio before importing the main module
    os.environ["LMSTUDIO_HOST"] = args.lmstudio_host
    os.environ["LMSTUDIO_PORT"] = str(args.lmstudio_port)
    
=======
    setup_logging()

>>>>>>> e0e1601d
    # Check if CSV file exists
    csv_path = Path(args.csv_file)
    if not csv_path.exists():
        logger.error("❌ CSV file not found: %s", args.csv_file)
        logger.error("   Please check the path and try again.")
        sys.exit(1)

    # Check if LMStudio is reachable
    logger.info(
        "Checking LMStudio connection at %s:%s...",
        args.lmstudio_host,
        args.lmstudio_port,
    )
    lmstudio_available = check_lmstudio_connection(
        host=args.lmstudio_host,
        port=args.lmstudio_port,
        retries=args.retries
    )
    
    if not lmstudio_available:
        logger.error(
            "❌ LMStudio is not available. Please make sure LMStudio is running and properly configured."
        )
        logger.error(
            "   You can start LMStudio and make sure it's listening on the specified host and port."
        )
        logger.error(
            "   If running in Docker, make sure the container has access to the host network."
        )
        sys.exit(1)
    
    # Import run_analysis only after environment variables are set
    from Tabular_to_Neo4j.main import run_analysis
    
    # Run the analysis
    logger.info(
        "Running analysis on %s with LMStudio integration...",
        args.csv_file,
    )
    try:
        final_state = run_analysis(args.csv_file, args.output, args.verbose,
                                   args.save_node_outputs, args.output_dir)
        logger.info("✅ Analysis completed successfully!")
        
        # Check if Cypher templates were generated
        if final_state.get('cypher_query_templates'):
            templates = final_state['cypher_query_templates']
            entity_count = len(templates.get('entity_creation_queries', []))
            relationship_count = len(templates.get('relationship_queries', []))
            logger.info(
                "Generated %s entity creation queries and %s relationship queries.",
                entity_count,
                relationship_count,
            )
        else:
            logger.warning("⚠️ No Cypher templates were generated.")
            
    except Exception as e:
        logger.error("❌ Error during analysis: %s", e)
        sys.exit(1)

if __name__ == "__main__":
    main()<|MERGE_RESOLUTION|>--- conflicted
+++ resolved
@@ -40,15 +40,12 @@
     
     args = parser.parse_args()
 
-<<<<<<< HEAD
     # Set environment variables for LMStudio before importing the main module
     os.environ["LMSTUDIO_HOST"] = args.lmstudio_host
     os.environ["LMSTUDIO_PORT"] = str(args.lmstudio_port)
     
-=======
     setup_logging()
 
->>>>>>> e0e1601d
     # Check if CSV file exists
     csv_path = Path(args.csv_file)
     if not csv_path.exists():
